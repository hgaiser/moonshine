[package]
name = "moonshine"
version = "0.5.0"
edition = "2021"

[dependencies]
async-shutdown = "0.2.2"
clap = { version = "4.5.31", features = ["derive"] }
cudarc = { version = "0.13.7", features = ["cuda-version-from-build-system"] }
dirs = "6.0.0"
<<<<<<< HEAD
enet = "0.3.0"
evdev = "0.12.2"
=======
>>>>>>> e11a1425
ffmpeg = { version = "7.1.0", package = "ffmpeg-next" }
hex = "0.4.3"
http-body-util = "0.1.2"
hyper = { version = "1.6.0", features = ["server", "http1"] }
hyper-util = { version = "0.1.10", features = ["tokio"] }
image = "0.25.5"
inputtino = "0.1.0"
network-interface = "2.0.0"
notify-rust = "4.11.5"
nvfbc = "0.1.5"
open = "5.3.2"
openssl = "0.10.71"
opus = "0.3.0"
pulse = { version = "2.28", package = "libpulse-binding" }
pulse-simple = { version = "2.28", package = "libpulse-simple-binding" }
reed-solomon-erasure = { version = "6.0.0", features = ["simd-accel"] }
rtsp-types = "0.1.3"
rusty_enet = "0.3.3"
sdp-types = "0.1.7"
serde = "1.0.218"
shellexpand = "3.1.0"
strum = { version = "0.27.1", features = ["strum_macros"] }
strum_macros = "0.27.1"
tokio = { version = "1.43.0", features = ["rt-multi-thread", "macros", "net", "io-util", "signal", "tracing"] }
tokio-openssl = "0.6.5"
toml = "0.8.20"
tracing = "0.1.41"
tracing-subscriber = { version = "0.3.19", features = ["env-filter"] }
url = "2.5.4"
uuid = { version = "1.14.0", features = ["v4"] }
zeroconf = "0.15.0"

[patch.crates-io]
ffmpeg = { version = "7.1.0", package = "ffmpeg-next", git = "https://github.com/hgaiser/rust-ffmpeg", branch = "codec-context-settable" }
ffmpeg-sys-next = { version = "7.1.0", git = "https://github.com/hgaiser/rust-ffmpeg-sys", branch = "cuda" }
reed-solomon-erasure = { version = "6.0.0", git = "https://github.com/hgaiser/reed-solomon-erasure", branch = "moonshine" }
inputtino = { version = "0.1.0", git = "https://github.com/hgaiser/inputtino", branch = "dualsense-motion" }<|MERGE_RESOLUTION|>--- conflicted
+++ resolved
@@ -8,11 +8,7 @@
 clap = { version = "4.5.31", features = ["derive"] }
 cudarc = { version = "0.13.7", features = ["cuda-version-from-build-system"] }
 dirs = "6.0.0"
-<<<<<<< HEAD
 enet = "0.3.0"
-evdev = "0.12.2"
-=======
->>>>>>> e11a1425
 ffmpeg = { version = "7.1.0", package = "ffmpeg-next" }
 hex = "0.4.3"
 http-body-util = "0.1.2"
